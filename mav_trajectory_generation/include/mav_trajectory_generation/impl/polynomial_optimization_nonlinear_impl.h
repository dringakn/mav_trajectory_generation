/*
* Copyright (c) 2015, Markus Achtelik, ASL, ETH Zurich, Switzerland
* You can contact the author at <markus dot achtelik at mavt dot ethz dot ch>
*
* Licensed under the Apache License, Version 2.0 (the "License");
* you may not use this file except in compliance with the License.
* You may obtain a copy of the License at
*
* http://www.apache.org/licenses/LICENSE-2.0
*
* Unless required by applicable law or agreed to in writing, software
* distributed under the License is distributed on an "AS IS" BASIS,
* WITHOUT WARRANTIES OR CONDITIONS OF ANY KIND, either express or implied.
* See the License for the specific language governing permissions and
* limitations under the License.
*/

#ifndef MAV_TRAJECTORY_GENERATION_IMPL_POLYNOMIAL_OPTIMIZATION_NONLINEAR_IMPL_H_
#define MAV_TRAJECTORY_GENERATION_IMPL_POLYNOMIAL_OPTIMIZATION_NONLINEAR_IMPL_H_

#include <chrono>

#include "mav_trajectory_generation/polynomial_optimization_linear.h"
#include "mav_trajectory_generation/timing.h"

namespace mav_trajectory_generation {

inline void OptimizationInfo::print(std::ostream& stream) const {
  stream << "--- optimization info ---" << std::endl;
  stream << "  optimization time:     " << optimization_time << std::endl;
  stream << "  n_iterations:          " << n_iterations << std::endl;
  stream << "  stopping reason:       "
         << nlopt::returnValueToString(stopping_reason) << std::endl;
  stream << "  cost trajectory:       " << cost_trajectory << std::endl;
  stream << "  cost time:             " << cost_time << std::endl;
  stream << "  cost soft constraints: " << cost_soft_constraints << std::endl;
  stream << "  maxima: " << std::endl;
  for (const std::pair<int, Extremum>& m : maxima) {
    stream << "    " << positionDerivativeToString(m.first) << ": "
           << m.second.value << " in segment " << m.second.segment_idx
           << " and segment time " << m.second.time << std::endl;
  }
}

template <int _N>
PolynomialOptimizationNonLinear<_N>::PolynomialOptimizationNonLinear(
    size_t dimension, const NonlinearOptimizationParameters& parameters)
    : poly_opt_(dimension),
      optimization_parameters_(parameters){}

template <int _N>
bool PolynomialOptimizationNonLinear<_N>::setupFromVertices(
    const Vertex::Vector& vertices, const std::vector<double>& segment_times,
    int derivative_to_optimize) {
  bool ret = poly_opt_.setupFromVertices(vertices, segment_times,
                                         derivative_to_optimize);

  size_t n_optimization_parameters;
  switch (optimization_parameters_.time_alloc_method) {
    case NonlinearOptimizationParameters::kSquaredTime:
    case NonlinearOptimizationParameters::kRichterTime:
    case NonlinearOptimizationParameters::kMellingerOuterLoop:
      n_optimization_parameters = segment_times.size();
      break;
    default:
      n_optimization_parameters =
              segment_times.size() +
              poly_opt_.getNumberFreeConstraints() * poly_opt_.getDimension();
      break;
  }

  nlopt_.reset(new nlopt::opt(optimization_parameters_.algorithm,
                              n_optimization_parameters));
  nlopt_->set_ftol_rel(optimization_parameters_.f_rel);
  nlopt_->set_ftol_abs(optimization_parameters_.f_abs);
  nlopt_->set_xtol_rel(optimization_parameters_.x_rel);
  nlopt_->set_xtol_abs(optimization_parameters_.x_abs);
  nlopt_->set_maxeval(optimization_parameters_.max_iterations);

  if (optimization_parameters_.random_seed < 0)
    nlopt_srand_time();
  else
    nlopt_srand(optimization_parameters_.random_seed);

  return ret;
}

template <int _N>
bool PolynomialOptimizationNonLinear<_N>::solveLinear() {
  return poly_opt_.solveLinear();
}

template <int _N>
int PolynomialOptimizationNonLinear<_N>::optimize() {
  optimization_info_ = OptimizationInfo();
  int result = nlopt::FAILURE;

  const std::chrono::high_resolution_clock::time_point t_start =
      std::chrono::high_resolution_clock::now();

  switch (optimization_parameters_.time_alloc_method) {
    case NonlinearOptimizationParameters::kSquaredTime:
    case NonlinearOptimizationParameters::kRichterTime:
      result = optimizeTime();
      break;
    case NonlinearOptimizationParameters::kSquaredTimeAndConstraints:
    case NonlinearOptimizationParameters::kRichterTimeAndConstraints:
      result = optimizeTimeAndFreeConstraints();
      break;
    case NonlinearOptimizationParameters::kRichterTimeAndConstraintsGD:
      result = optimizeTimeAndFreeConstraintsRichterGD();
      break;
    case NonlinearOptimizationParameters::kMellingerOuterLoop:
      result = optimizeTimeMellingerOuterLoop();
      break;
    case NonlinearOptimizationParameters::kMellingerOuterLoopGD:
      result = optimizeTimeMellingerOuterLoopGD();
      break;
    default:
      break;
  }

  const std::chrono::high_resolution_clock::time_point t_stop =
      std::chrono::high_resolution_clock::now();
  optimization_info_.optimization_time =
      std::chrono::duration_cast<std::chrono::duration<double> >(t_stop -
                                                                 t_start)
          .count();

  optimization_info_.stopping_reason = result;

  return result;
}

template <int _N>
int PolynomialOptimizationNonLinear<_N>::optimizeTime() {
  std::vector<double> initial_step, segment_times;

  poly_opt_.getSegmentTimes(&segment_times);
  const size_t n_segments = segment_times.size();

  initial_step.reserve(n_segments);
  for (double t : segment_times) {
    initial_step.push_back(optimization_parameters_.initial_stepsize_rel * t);
  }

  try {
    // Set a lower bound on the segment time per segment to avoid numerical
    // issues.
    constexpr double kOptimizationTimeLowerBound = 0.1;
    nlopt_->set_initial_step(initial_step);
    nlopt_->set_upper_bounds(std::numeric_limits<double>::infinity());
    nlopt_->set_lower_bounds(kOptimizationTimeLowerBound);
    nlopt_->set_min_objective(
        &PolynomialOptimizationNonLinear<N>::objectiveFunctionTime, this);
  } catch (std::exception& e) {
    LOG(ERROR) << "error while setting up nlopt: " << e.what() << std::endl;
    return nlopt::FAILURE;
  }

  double final_cost = std::numeric_limits<double>::max();
  int result;

  try {
    result = nlopt_->optimize(segment_times, final_cost);
  } catch (std::exception& e) {
    LOG(ERROR) << "error while running nlopt: " << e.what() << std::endl;
    return nlopt::FAILURE;
  }

  return result;
}

template <int _N>
int PolynomialOptimizationNonLinear<_N>::optimizeTimeMellingerOuterLoop() {
  std::vector<double> segment_times;
  poly_opt_.getSegmentTimes(&segment_times);

  // Save original segment times
  Eigen::Map<Eigen::VectorXd> x_orig(segment_times.data(),
                                     segment_times.size());

  try {
    // Set a lower bound on the segment time per segment to avoid numerical
    // issues.
    constexpr double kOptimizationTimeLowerBound = 0.1;
    nlopt_->set_upper_bounds(HUGE_VAL);
    nlopt_->set_lower_bounds(kOptimizationTimeLowerBound);
    nlopt_->set_min_objective(
        &PolynomialOptimizationNonLinear<N>::
        objectiveFunctionTimeMellingerOuterLoop, this);
  } catch (std::exception& e) {
    LOG(ERROR) << "error while setting up nlopt: " << e.what() << std::endl;
    return nlopt::FAILURE;
  }

  double final_cost = std::numeric_limits<double>::max();
  int result;

  try {
    result = nlopt_->optimize(segment_times, final_cost);
  } catch (std::exception& e) {
    LOG(ERROR) << "error while running nlopt: " << e.what() << std::endl;
    return nlopt::FAILURE;
  }

  Eigen::Map<Eigen::VectorXd> x_rel_change(segment_times.data(),
                                           segment_times.size());

  // Scaling of segment times
  Eigen::VectorXd x = x_rel_change;
  scaleSegmentTimesWithViolation(&x);

  // Print all parameter after scaling
  std::cout << "[MEL          Original]: " << x_orig.transpose()
            << std::endl;
  std::cout << "[MEL RELATIVE Solution]: " << x_rel_change.transpose()
            << std::endl;
  std::cout << "[MEL          Solution]: " << x.transpose() << std::endl;
  std::cout << "[MEL   Trajectory Time] Before: " << x_orig.sum()
            << " | After Rel Change: " << x_rel_change.sum()
            << " | After Scaling: " << x.sum()
            << std::endl;

  return result;
}

template <int _N>
int PolynomialOptimizationNonLinear<_N>::optimizeTimeMellingerOuterLoopGD() {
  // Get initial parameters.
  std::vector<double> segment_times;
  poly_opt_.getSegmentTimes(&segment_times);
  poly_opt_.solveLinear();

  // Create parameter vector x=[t1, ..., tm] --> segment times
  Eigen::Map<Eigen::VectorXd> x_orig(segment_times.data(),
                                     segment_times.size());
  // Save original parameter vector
  Eigen::VectorXd x, x_rel_change;
  x = x_orig;

  // Set up gradients (of param vector x) and increment vector
  Eigen::VectorXd grad, increment;
  grad.resize(x.size());
  grad.setZero();
  increment = grad;

  // Weighting terms for different costs
  const double w_d = 100.0;

  // Parameter for gradient descent
  int max_iter = 100;
  double lambda = 0.01*(w_d); // TODO: Which value?

  std::vector<double> grad_vec;
  double cost = 0;
  for (int i = 0; i < max_iter; ++i) {
    // Evaluate cost.
    cost = getCostAndGradient(&grad_vec);

    // Unpack gradients.
    for (int j = 0; j < x.size(); ++j) {
      grad[j] = grad_vec[j];
    }

    double step_size = 1.0 / (lambda + i);
    increment = -step_size * grad;

//    std::cout << "[GD MEL] i: " << i << " step size: " << step_size
//              << " cost: " << cost << " gradient norm: " << grad.norm()
//              << std::endl;
//    std::cout << "[GD] i: " << i << " grad: " << grad.transpose()
//              << std::endl;
//    std::cout << "[GD] i: " << i << " increment: " << increment.transpose()
//              << std::endl;

    // Update the parameters.
    x += increment;
//    std::cout << "[GD] i: " << i << " x: " << x.transpose()
//              << std::endl;

    for (int n = 0; n < x.size(); ++n) {
      x[n] = x[n] <= 0.1 ? 0.1 : x[n];
    }

    // Set and update new segement times
    std::vector<double> segment_times_new(x.data(), x.data() + x.size());
    poly_opt_.updateSegmentTimes(segment_times_new);
    poly_opt_.solveLinear(); // TODO: needed?
  }

  x_rel_change = x;

  // Scale segment times according to violation
  scaleSegmentTimesWithViolation(&x);

  // Print all parameter after scaling
  std::cout << "[GD MEL          Original]: " << x_orig.transpose()
            << std::endl;
  std::cout << "[GD MEL RELATIVE Solution]: " << x_rel_change.transpose()
            << std::endl;
  std::cout << "[GD MEL          Solution]: " << x.transpose() << std::endl;
  std::cout << "[GD MEL   Trajectory Time] Before: " << x_orig.sum()
            << " | After Rel Change: " << x_rel_change.sum()
            << " | After Scaling: " << x.sum() << std::endl;

  return nlopt::SUCCESS;
}

template <int _N>
double PolynomialOptimizationNonLinear<_N>::getCostAndGradient(
        std::vector<double>* gradients) {

  // Weighting terms for different costs
  const double w_d = 100.0;

  // Retrieve the current segment times
  std::vector<double> segment_times;
  poly_opt_.getSegmentTimes(&segment_times);
  const double J_d = 2*poly_opt_.computeCost();// TODO: *2 necessary?

  if (gradients != NULL) {
    const size_t n_segments = poly_opt_.getNumberSegments();

    gradients->clear();
    gradients->resize(n_segments);

    // Initialize changed segment times for numerical derivative
    std::vector<double> segment_times_bigger(n_segments);
    const double increment_time = 0.1;
    for (int n = 0; n < n_segments; ++n) {
      // Now the same with an increased segment time
      // Calculate cost with higher segment time
      segment_times_bigger = segment_times;
      // Deduct h*(-1/(m-2)) according to paper Mellinger "Minimum snap traject
      // generation and control for quadrotors"
      double const_traj_time_corr = increment_time/(n_segments-1.0);
      for (int i = 0; i < segment_times_bigger.size(); ++i) {
        if (i==n) {
          segment_times_bigger[i] += increment_time;
        } else {
          segment_times_bigger[i] -= const_traj_time_corr;
        }
      }

//      std::cout << "sum: " << std::accumulate(
//              segment_times_bigger.begin(), segment_times_bigger.end(), 0.0)
//                << " seg times: " << std::endl;
//      for (int j = 0; j < segment_times_bigger.size(); ++j) {
//        std::cout << segment_times_bigger[j] << " ";
//      }
//      std::cout << std::endl;

      // TODO: add case if segment_time is at threshold 0.1s
      // 1) How many segments > 0.1s
      // 2) trajectory time correction only on those
//      for (int j = 0; j < segment_times_bigger.size(); ++j) {
//        double thresh_corr = 0.0;
//        if (segment_times_bigger[j] < 0.1) {
//          thresh_corr = 0.1-segment_times_bigger[j];
//        }
//      }

      // Update the segment times. This changes the polynomial coefficients.
      poly_opt_.updateSegmentTimes(segment_times_bigger);
      poly_opt_.solveLinear();

      // Calculate cost and gradient with new segment time
      const double J_d_bigger = 2*poly_opt_.computeCost();// TODO: *2 necessary?
      const double dJd_dt = (J_d_bigger - J_d) / increment_time;

//      std::cout << "J_d: " << J_d
//                << " | J_d_bigger: " << J_d_bigger
//                << " | dJd_dt: " << dJd_dt
//                << " | h*dJd_dt: " << increment_time*dJd_dt
//                << " | J_d_bigger=J_d+h*dJd_dt: " << J_d+(increment_time*dJd_dt)
//                << std::endl;

      // Calculate the gradient
      gradients->at(n) = w_d*dJd_dt;
    }

    // Set again the original segment times from before calculating the
    // numerical gradient
    poly_opt_.updateSegmentTimes(segment_times);
    poly_opt_.solveLinear();
  }

  // Compute cost without gradient
  return w_d*J_d;
}

template <int _N>
void PolynomialOptimizationNonLinear<_N>::scaleSegmentTimesWithViolation(
        Eigen::VectorXd* segment_times) {
  // Get trajectory
  Trajectory traj;
  poly_opt_.getTrajectory(&traj);

  // Evaluate min/max extrema
  Extremum v_min_actual, v_max_actual, a_min_actual, a_max_actual;
  std::vector<int> dimensions = {0, 1, 2}; // Evaluate dimensions in x, y and z
  traj.computeMinMaxMagnitude(derivative_order::VELOCITY, dimensions,
                              &v_min_actual, &v_max_actual);
  traj.computeMinMaxMagnitude(derivative_order::ACCELERATION, dimensions,
                              &a_min_actual, &a_max_actual);

  // Get constraints
  double v_max = 0.0;
  double a_max = 0.0;
  for (const auto& constraint : inequality_constraints_) {
    if (constraint->derivative == derivative_order::VELOCITY) {
      v_max = constraint->value;
    } else if (constraint->derivative == derivative_order::ACCELERATION) {
      a_max = constraint->value;
    }
  }

  // Evaluate constraint/bound violation
  double abs_violation_v = v_max_actual.value - v_max;
  double abs_violation_a = a_max_actual.value - a_max;
  double rel_violation_v = abs_violation_v / v_max;
  double rel_violation_a = abs_violation_a / a_max;

  int counter = 0;
  const double violation_range = 0.01;
  const int max_counter = 20;
  bool within_range = false;

  while (!within_range && (counter < max_counter)) {
    // Scale segment times
    double smallest_rel_violation = rel_violation_a > rel_violation_v ?
                                    rel_violation_a : rel_violation_v;
    *segment_times /= (1.0-smallest_rel_violation);

    // Set and update new segement times
    std::vector<double> segment_times_new(segment_times->data(),
                                          segment_times->data() +
                                                  segment_times->size());
    poly_opt_.updateSegmentTimes(segment_times_new);
    poly_opt_.solveLinear();

    // Get new trajectory
    traj.clear();
    poly_opt_.getTrajectory(&traj);

    // Reevaluate min/max extrema
    traj.computeMinMaxMagnitude(derivative_order::VELOCITY, dimensions,
                                &v_min_actual, &v_max_actual);
    traj.computeMinMaxMagnitude(derivative_order::ACCELERATION, dimensions,
                                &a_min_actual, &a_max_actual);

    // Reevaluate constraint/bound violation
    abs_violation_v = v_max_actual.value - v_max;
    abs_violation_a = a_max_actual.value - a_max;
    rel_violation_v = abs_violation_v / v_max;
    rel_violation_a = abs_violation_a / a_max;

    within_range = ((std::abs(rel_violation_v) <= violation_range) ||
            (std::abs(rel_violation_v) <= violation_range));
    counter++;
  }
}

template <int _N>
int PolynomialOptimizationNonLinear<_N>::optimizeTimeAndFreeConstraints() {
  std::vector<double> initial_step, initial_solution, segment_times,
      lower_bounds, upper_bounds;

  poly_opt_.getSegmentTimes(&segment_times);
  const size_t n_segments = segment_times.size();
  // Set a lower bound on segment time per segment to avoid numerical issues
  constexpr double kOptimizationTimeLowerBound = 0.1;

  // compute initial solution
  poly_opt_.solveLinear();
  std::vector<Eigen::VectorXd> free_constraints;
  poly_opt_.getFreeConstraints(&free_constraints);
  CHECK(free_constraints.size() > 0);
  CHECK(free_constraints.front().size() > 0);

  const size_t n_optmization_variables =
      n_segments + free_constraints.size() * free_constraints.front().size();

  initial_solution.reserve(n_optmization_variables);
  initial_step.reserve(n_optmization_variables);
  lower_bounds.reserve(n_optmization_variables);
  upper_bounds.reserve(n_optmization_variables);

  // copy all constraints into one vector:
  for (double t : segment_times) {
    initial_solution.push_back(t);
  }

  for (const Eigen::VectorXd& c : free_constraints) {
    for (int i = 0; i < c.size(); ++i) {
      initial_solution.push_back(c[i]);
    }
  }

  // Setup for getting bounds on the free endpoint derivatives
  std::vector<double> lower_bounds_free, upper_bounds_free;
  const size_t n_optmization_variables_free =
          free_constraints.size() * free_constraints.front().size();
  lower_bounds_free.reserve(n_optmization_variables_free);
  upper_bounds_free.reserve(n_optmization_variables_free);

  // Get the lower and upper bounds constraints on the free endpoint derivatives
  Vertex::Vector vertices;
  poly_opt_.getVertices(&vertices);
  setFreeEndpointDerivativeHardConstraints(vertices, &lower_bounds_free,
                                           &upper_bounds_free);

  // Set segment time constraints
  for (int l = 0; l < n_segments; ++l) {
<<<<<<< HEAD
    lower_bounds.push_back(0.1);
    upper_bounds.push_back(HUGE_VAL);
=======
    lower_bounds.push_back(kOptimizationTimeLowerBound);
    upper_bounds.push_back(std::numeric_limits<double>::infinity());
>>>>>>> 706fadff
  }
  // Append free endpoint derivative constraints
  lower_bounds.insert(std::end(lower_bounds), std::begin(lower_bounds_free),
                      std::end(lower_bounds_free));
  upper_bounds.insert(std::end(upper_bounds), std::begin(upper_bounds_free),
                      std::end(upper_bounds_free));

  initial_step.reserve(n_optmization_variables);
  for (double x : initial_solution) {
    const double abs_x = std::abs(x);
    // Initial step size cannot be 0.0 --> invalid arg
    // TOD0: std::numerical_limits necessary or only for exactly 0.0?
    if (abs_x == 0.0) {
      initial_step.push_back(1e-13);
    } else {
      initial_step.push_back(optimization_parameters_.initial_stepsize_rel *
                             abs_x);
    }
  }

  try {
    nlopt_->set_initial_step(initial_step);
    nlopt_->set_lower_bounds(lower_bounds);
    nlopt_->set_upper_bounds(upper_bounds);
    nlopt_->set_min_objective(&PolynomialOptimizationNonLinear<
                                  N>::objectiveFunctionTimeAndConstraints,
                              this);
  } catch (std::exception& e) {
    LOG(ERROR) << "error while setting up nlopt: " << e.what() << std::endl;
    return nlopt::FAILURE;
  }

  double final_cost = std::numeric_limits<double>::max();
  int result;

  try {
    timing::Timer timer_solve("optimize_nonlinear_full_total_time");
    result = nlopt_->optimize(initial_solution, final_cost);
    timer_solve.Stop();
  } catch (std::exception& e) {
    LOG(ERROR) << "error while running nlopt: " << e.what() << std::endl;
    return nlopt::FAILURE;
  }

  return result;
}

template <int _N>
int PolynomialOptimizationNonLinear<_N>::
optimizeTimeAndFreeConstraintsRichterGD() {
  const size_t n_segments = poly_opt_.getNumberSegments();
  const size_t n_free_constraints = poly_opt_.getNumberFreeConstraints();
  const size_t dim = poly_opt_.getDimension();

  // Get initial segment times.
  std::vector<double> segment_times;
  poly_opt_.getSegmentTimes(&segment_times);
  poly_opt_.solveLinear();

  // Create parameter vector x=[t1, ..., tm, dx1, ... dxv, dy, dz]
  Eigen::VectorXd x;
  x.resize(segment_times.size()+dim*n_free_constraints);
  for (size_t m = 0; m < n_segments; ++m) {
    x[m] = segment_times[m];
  }
  // Retrieve free constraints
  std::vector<Eigen::VectorXd> d_p_vec;
  poly_opt_.getFreeConstraints(&d_p_vec);
  // Append free constraints to parameter vector x
  for (int k = 0; k < dim; ++k) {
    x.block(n_segments+k*n_free_constraints, 0, n_free_constraints, 1) =
            d_p_vec[k];
  }
  // Save original parameter vector
  Eigen::VectorXd x_orig;
  x_orig = x;

  // Set up gradients (of param vector x) and increment vector
  Eigen::VectorXd grad, increment;
  grad.resize(x.size());
  grad.setZero();
  increment = grad;

  // Weights for cost terms
  const double w_d = 0.1;
  const double w_t = 5.0;
  const double w_sc = 1.0;

  // Gradients for individual const terms
  std::vector<double> grad_t;
  std::vector<Eigen::VectorXd> grad_d, grad_sc;
  grad_d.resize(dim, Eigen::VectorXd::Zero(n_free_constraints));
  grad_sc.resize(dim, Eigen::VectorXd::Zero(n_free_constraints));

  // Parameter for gradient descent
  int max_iter = 50;
  double lambda = 10.0*(2.0+0.1); // TODO: Which value? // TODO: parameterize

  double J_t = 0.0;
  double J_d = 0.0;
  double J_sc = 0.0;
  for (int i = 0; i < max_iter; ++i) {
    // Evaluate cost.
    J_t = getCostAndGradientTimeForward(&grad_t);
    J_d = getCostAndGradientDerivative(&grad_d);
    J_sc = getCostAndGradientSoftConstraintsForward(&grad_sc);

    // Unpack gradients.
    for (int j = 0; j < n_segments; ++j) {
      grad[j] = grad_t[j];
    }
    for (int k = 0; k < dim; ++k) {
      const int start_idx = n_segments + (k * n_free_constraints);
      for (int i = 0; i < n_free_constraints; ++i) {
        grad[start_idx + i] = w_d * grad_d[k][i] + w_sc * grad_sc[k][i];
      }
    }

    double step_size = 1.0 / (lambda + i);
    increment = -step_size * grad;

    // Update the parameters.
    x += increment;
    // Check that segment times are > 0.1s
    for (int n = 0; n < n_segments; ++n) {
      x[n] = x[n] <= 0.1 ? 0.1 : x[n];
    }

    // Set new segment times and new free constraints
    std::vector<double> segment_times_new;
    segment_times_new.reserve(n_segments);
    for (size_t i = 0; i < n_segments; ++i) {
      segment_times_new.push_back(x[i]);
    }
    std::vector<Eigen::VectorXd> d_p_vec_new;
    d_p_vec_new.resize(dim, Eigen::VectorXd::Zero(n_free_constraints));
    for (int k = 0; k < dim; ++k) {
      d_p_vec_new[k] = x.block(n_segments+k*n_free_constraints, 0,
                               n_free_constraints, 1);
    }

    // Update segement times and free constraints
    poly_opt_.updateSegmentTimes(segment_times_new);
    poly_opt_.setFreeConstraints(d_p_vec_new);
    poly_opt_.solveLinear(); // TODO: needed?
  }

  // Print only segment times
  std::cout << "[GD RICHTER Original]: "
            << x_orig.block(0,0,n_segments,1).transpose()
            << std::endl;
  std::cout << "[GD RICHTER Solution]: "
            << x.block(0,0,n_segments,1).transpose()
            << std::endl;
  std::cout << "[GD RICHTER Trajectory Time] Before: "
            << x_orig.block(0,0,n_segments,1).sum()
            << " | After: " << x.block(0,0,n_segments,1).sum() << std::endl;

  return nlopt::SUCCESS;
}

template <int _N>
double PolynomialOptimizationNonLinear<_N>::getCostAndGradientTimeForward(
        std::vector<double>* gradients) {

  // Weighting terms for different costs
  const double w_d = 0.1;
  const double w_t = 5.0;
  const double w_sc = 1.0;

  // Retrieve the current segment times
  std::vector<double> segment_times;
  poly_opt_.getSegmentTimes(&segment_times);

  // Calculate current cost
  // TODO: parse from outside?
  const double J_d = 2*poly_opt_.computeCost();// TODO: *2 necessary?
  const double J_sc = getCostAndGradientSoftConstraintsForward(NULL);

  if (gradients != NULL) {
    const size_t n_segments = poly_opt_.getNumberSegments();

    gradients->clear();
    gradients->resize(n_segments);

    // Initialize changed segment times for numerical derivative
    std::vector<double> segment_times_bigger(n_segments);
    const double increment_time = 0.1;
    const double min_segment_time = 0.1; // Minimum segment duration
    for (int n = 0; n < n_segments; ++n) {
      // Now the same with an increased segment time
      // Calculate cost with higher segment time
      segment_times_bigger = segment_times;
      // Check if segment times are bigger than 0.1
      segment_times_bigger[n] =
              segment_times_bigger[n] <= min_segment_time ?
              min_segment_time : segment_times_bigger[n] + increment_time;

      // Update the segment times. This changes the polynomial coefficients.
      poly_opt_.updateSegmentTimes(segment_times_bigger);
      poly_opt_.solveLinear();

      // Calculate cost and gradient with new segment time
      const double J_d_bigger = 2*poly_opt_.computeCost();
      double J_sc_bigger = 0.0;
      if (optimization_parameters_.use_soft_constraints) {
        J_sc_bigger = getCostAndGradientSoftConstraintsForward(NULL);
      }

      const double dJd_dt = (J_d_bigger-J_d) / (increment_time);
      const double dJsc_dt = (J_sc_bigger-J_sc) / (increment_time);
      // TODO: also for cost_time_method = kSquared
      const double dJt_dt = 1.0; // J_t = t --> dJt_dt = 1.0 for all tm

      // Calculate the gradient
      if (optimization_parameters_.use_soft_constraints) {
        gradients->at(n) = w_d * dJd_dt + w_sc * dJsc_dt + w_t * dJt_dt;
      } else {
        gradients->at(n) = w_d * dJd_dt + w_t * dJt_dt;
      }
    }

    // Set again the original segment times from before calculating the
    // numerical gradient
    poly_opt_.updateSegmentTimes(segment_times);
    poly_opt_.solveLinear();
  }

  // Compute cost without gradient (only time)
  double total_time = computeTotalTrajectoryTime(segment_times);
  double J_t = total_time;  // TODO: Distinguish Richter vs own (squared)

  return J_t;
}

template <int _N>
double PolynomialOptimizationNonLinear<_N>::getCostAndGradientDerivative(
        std::vector<Eigen::VectorXd>* gradients) {

  // Compare the two approaches: getCost() and the full matrix.
  const size_t n_free_constraints = poly_opt_.getNumberFreeConstraints();
  const size_t n_fixed_constraints = poly_opt_.getNumberFixedConstraints();
  const size_t dim = poly_opt_.getDimension();

  double J_d = 0.0;
  std::vector<Eigen::VectorXd> grad_d(
          dim, Eigen::VectorXd::Zero(n_free_constraints));

  // Retrieve R
  Eigen::MatrixXd R;
  poly_opt_.getR(&R);

  // Set up mappings to R_FF R_FP R_PP etc. R_FP' = R_PF if that saves
  // time eventually.
  // All of these are the same per axis.
  // R_ff * d_f is actually constant so can cache this term.
  const Eigen::Block<Eigen::MatrixXd> R_ff =
          R.block(0, 0, n_fixed_constraints, n_fixed_constraints);
  const Eigen::Block<Eigen::MatrixXd> R_pf =
          R.block(n_fixed_constraints, 0, n_free_constraints,
                  n_fixed_constraints);
  const Eigen::Block<Eigen::MatrixXd> R_pp =
          R.block(n_fixed_constraints, n_fixed_constraints, n_free_constraints,
                  n_free_constraints);

  // Get d_p and d_f vector for all axes.
  std::vector<Eigen::VectorXd> d_p_vec;
  std::vector<Eigen::VectorXd> d_f_vec;
  poly_opt_.getFreeConstraints(&d_p_vec);
  poly_opt_.getFixedConstraints(&d_f_vec);

  Eigen::MatrixXd J_d_temp;
  // Compute costs over all axes.
  for (int k = 0; k < dim; ++k) {
    // Get a copy of d_p and d_f for this axis.
    const Eigen::VectorXd& d_p = d_p_vec[k];
    const Eigen::VectorXd& d_f = d_f_vec[k];

    // Now do the other thing.
    J_d_temp = d_f.transpose() * R_ff * d_f +
               d_f.transpose() * R_pf.transpose() * d_p +
               d_p.transpose() * R_pf * d_f + d_p.transpose() * R_pp * d_p;
    J_d += J_d_temp(0, 0);

    // And get the gradient.
    // Should really separate these out by k.
    grad_d[k] =
            2 * d_f.transpose() * R_pf.transpose() + 2 * d_p.transpose() * R_pp;
  }

  if (gradients != NULL) {
    gradients->clear();
    gradients->resize(dim);

    for (int k = 0; k < dim; ++k) {
      (*gradients)[k] = grad_d[k];
    }
  }

  return J_d;
}

template <int _N>
double PolynomialOptimizationNonLinear<_N>::
getCostAndGradientSoftConstraintsForward(
        std::vector<Eigen::VectorXd>* gradients) {

  double J_sc = evaluateMaximumMagnitudeAsSoftConstraint(
          inequality_constraints_,
          optimization_parameters_.soft_constraint_weight);

  if (gradients != NULL) {
    const size_t n_free_constraints = poly_opt_.getNumberFreeConstraints();
    const size_t dim = poly_opt_.getDimension();

    gradients->clear();
    gradients->resize(dim, Eigen::VectorXd::Zero(n_free_constraints));

    // Get the current free constraints
    std::vector<Eigen::VectorXd> free_constraints;
    poly_opt_.getFreeConstraints(&free_constraints);

    std::vector<Eigen::VectorXd> free_constraints_right;
    free_constraints_right.resize(dim, Eigen::VectorXd::Zero(n_free_constraints));
    const double increment_dist = 0.05;

    std::vector<Eigen::VectorXd> increment(
            dim, Eigen::VectorXd::Zero(n_free_constraints));
    for (int k = 0; k < dim; ++k) {
      increment.clear();
      increment.resize(dim, Eigen::VectorXd::Zero(n_free_constraints));

      for (int n = 0; n < n_free_constraints; ++n) {
        increment[k].setZero();
        increment[k][n] = increment_dist;

        for (int k2 = 0; k2 < dim; ++k2) {
          free_constraints_right[k2] = free_constraints[k2] + increment[k2];
        }
        poly_opt_.setFreeConstraints(free_constraints_right);
        const double cost_right =
                evaluateMaximumMagnitudeAsSoftConstraint(
                        inequality_constraints_,
                        optimization_parameters_.soft_constraint_weight);

        const double grad_k_n = (cost_right - J_sc) / (increment_dist);
        gradients->at(k)[n] = grad_k_n;
      }
    }

    // Set again the original constraints from before calculating the numerical
    // constraints
    poly_opt_.setFreeConstraints(free_constraints);
  }

  return J_sc;
}

template <int _N>
bool PolynomialOptimizationNonLinear<_N>::addMaximumMagnitudeConstraint(
    int derivative, double maximum_value) {
  CHECK_GE(derivative, 0);
  CHECK_GE(maximum_value, 0.0);

  std::shared_ptr<ConstraintData> constraint_data(new ConstraintData);
  constraint_data->derivative = derivative;
  constraint_data->value = maximum_value;
  constraint_data->this_object = this;

  // Store the shared_ptrs such that their data will be destroyed later.
  inequality_constraints_.push_back(constraint_data);

  if (!optimization_parameters_.use_soft_constraints) {
    try {
      nlopt_->add_inequality_constraint(
          &PolynomialOptimizationNonLinear<
              N>::evaluateMaximumMagnitudeConstraint,
          constraint_data.get(),
          optimization_parameters_.inequality_constraint_tolerance);
    } catch (std::exception& e) {
      LOG(ERROR) << "ERROR while setting inequality constraint " << e.what()
                 << std::endl;
      return false;
    }
  }
  return true;
}

template <int _N>
double PolynomialOptimizationNonLinear<_N>::objectiveFunctionTime(
    const std::vector<double>& segment_times, std::vector<double>& gradient,
    void* data) {
  CHECK(gradient.empty())
      << "computing gradient not possible, choose a gradient free method";
  CHECK_NOTNULL(data);

  PolynomialOptimizationNonLinear<N>* optimization_data =
      static_cast<PolynomialOptimizationNonLinear<N>*>(data);  // wheee ...

  CHECK_EQ(segment_times.size(),
           optimization_data->poly_opt_.getNumberSegments());

  optimization_data->poly_opt_.updateSegmentTimes(segment_times);
  optimization_data->poly_opt_.solveLinear();
  double cost_trajectory = optimization_data->poly_opt_.computeCost();
  double cost_time = 0;
  double cost_constraints = 0;
  const double total_time = computeTotalTrajectoryTime(segment_times);

  switch (optimization_data->optimization_parameters_.time_alloc_method) {
    case NonlinearOptimizationParameters::kRichterTime:
      cost_time = total_time *
                  optimization_data->optimization_parameters_.time_penalty;
      break;
    default: // kSquaredTime
      cost_time = total_time * total_time *
                  optimization_data->optimization_parameters_.time_penalty;
      break;
  }

  if (optimization_data->optimization_parameters_.print_debug_info) {
    std::cout << "---- cost at iteration "
              << optimization_data->optimization_info_.n_iterations << "---- "
              << std::endl;
    std::cout << "  trajectory: " << cost_trajectory << std::endl;
    std::cout << "  time: " << cost_time << std::endl;
  }

  if (optimization_data->optimization_parameters_.use_soft_constraints) {
    cost_constraints =
        optimization_data->evaluateMaximumMagnitudeAsSoftConstraint(
            optimization_data->inequality_constraints_,
            optimization_data->optimization_parameters_.soft_constraint_weight);
  }

  if (optimization_data->optimization_parameters_.print_debug_info) {
    std::cout << "  sum: " << cost_trajectory + cost_time + cost_constraints
              << std::endl;
    std::cout << "  total time: " << total_time << std::endl;
  }

  optimization_data->optimization_info_.n_iterations++;
  optimization_data->optimization_info_.cost_trajectory = cost_trajectory;
  optimization_data->optimization_info_.cost_time = cost_time;
  optimization_data->optimization_info_.cost_soft_constraints =
      cost_constraints;

  return cost_trajectory + cost_time + cost_constraints;
}

template <int _N>
double PolynomialOptimizationNonLinear<_N>::
objectiveFunctionTimeMellingerOuterLoop(
    const std::vector<double>& segment_times, std::vector<double>& gradient,
    void* data) {
  CHECK(!gradient.empty())
      << "only with gradients possible, choose a gradient based method";
  CHECK_NOTNULL(data);

  PolynomialOptimizationNonLinear<N>* optimization_data =
      static_cast<PolynomialOptimizationNonLinear<N>*>(data);  // wheee ...

  CHECK_EQ(segment_times.size(),
           optimization_data->poly_opt_.getNumberSegments());

  optimization_data->poly_opt_.updateSegmentTimes(segment_times);
  optimization_data->poly_opt_.solveLinear();
  double cost_trajectory;
  if (!gradient.empty()) {
    cost_trajectory = optimization_data->getCostAndGradient(&gradient);
  } else {
    cost_trajectory = optimization_data->getCostAndGradient(NULL);
  }

  if (optimization_data->optimization_parameters_.print_debug_info) {
    std::cout << "---- cost at iteration "
              << optimization_data->optimization_info_.n_iterations << "---- "
              << std::endl;
    std::cout << "  trajectory: " << cost_trajectory << std::endl;
    std::cout << "  sum: " << cost_trajectory<< std::endl;
  }

  optimization_data->optimization_info_.n_iterations++;
  optimization_data->optimization_info_.cost_trajectory = cost_trajectory;

  return cost_trajectory;
}

template <int _N>
double PolynomialOptimizationNonLinear<_N>::objectiveFunctionTimeAndConstraints(
    const std::vector<double>& x, std::vector<double>& gradient, void* data) {
  CHECK(gradient.empty())
      << "computing gradient not possible, choose a gradient free method";
  CHECK_NOTNULL(data);

  PolynomialOptimizationNonLinear<N>* optimization_data =
      static_cast<PolynomialOptimizationNonLinear<N>*>(data);  // wheee ...

  const size_t n_segments = optimization_data->poly_opt_.getNumberSegments();
  const size_t n_free_constraints =
      optimization_data->poly_opt_.getNumberFreeConstraints();
  const size_t dim = optimization_data->poly_opt_.getDimension();

  CHECK_EQ(x.size(), n_segments + n_free_constraints * dim);

  std::vector<Eigen::VectorXd> free_constraints;
  free_constraints.resize(dim);
  std::vector<double> segment_times;
  segment_times.reserve(n_segments);

  for (size_t i = 0; i < n_segments; ++i) segment_times.push_back(x[i]);

  for (size_t d = 0; d < dim; ++d) {
    const size_t idx_start = n_segments + d * n_free_constraints;

    Eigen::VectorXd& free_constraints_dim = free_constraints[d];
    free_constraints_dim.resize(n_free_constraints, Eigen::NoChange);
    for (size_t i = 0; i < n_free_constraints; ++i) {
      free_constraints_dim[i] = x[idx_start + i];
    }
  }

  optimization_data->poly_opt_.updateSegmentTimes(segment_times);
  optimization_data->poly_opt_.setFreeConstraints(free_constraints);

  double cost_trajectory = optimization_data->poly_opt_.computeCost();
  double cost_time = 0;
  double cost_constraints = 0;

  const double total_time = computeTotalTrajectoryTime(segment_times);
  switch (optimization_data->optimization_parameters_.time_alloc_method) {
    case NonlinearOptimizationParameters::kRichterTimeAndConstraints:
      cost_time = total_time *
              optimization_data->optimization_parameters_.time_penalty;
      break;
    default: // kSquaredTimeAndConstraints
      cost_time = total_time * total_time *
              optimization_data->optimization_parameters_.time_penalty;
      break;
  }

  if (optimization_data->optimization_parameters_.print_debug_info) {
    std::cout << "---- cost at iteration "
              << optimization_data->optimization_info_.n_iterations << "---- "
              << std::endl;
    std::cout << "  trajectory: " << cost_trajectory << std::endl;
    std::cout << "  time: " << cost_time << std::endl;
  }

  if (optimization_data->optimization_parameters_.use_soft_constraints) {
    cost_constraints =
        optimization_data->evaluateMaximumMagnitudeAsSoftConstraint(
            optimization_data->inequality_constraints_,
            optimization_data->optimization_parameters_.soft_constraint_weight);
  }

  if (optimization_data->optimization_parameters_.print_debug_info) {
    std::cout << "  sum: " << cost_trajectory + cost_time + cost_constraints
              << std::endl;
    std::cout << "  total time: " << total_time << std::endl;
  }

  optimization_data->optimization_info_.n_iterations++;
  optimization_data->optimization_info_.cost_trajectory = cost_trajectory;
  optimization_data->optimization_info_.cost_time = cost_time;
  optimization_data->optimization_info_.cost_soft_constraints =
      cost_constraints;

  return cost_trajectory + cost_time + cost_constraints;
}

template <int _N>
double PolynomialOptimizationNonLinear<_N>::evaluateMaximumMagnitudeConstraint(
    const std::vector<double>& segment_times, std::vector<double>& gradient,
    void* data) {
  CHECK(gradient.empty())
      << "computing gradient not possible, choose a gradient free method";
  ConstraintData* constraint_data =
      static_cast<ConstraintData*>(data);  // wheee ...
  PolynomialOptimizationNonLinear<N>* optimization_data =
      constraint_data->this_object;

  Extremum max;
  // for now, let's assume that the optimization has been done
  switch (constraint_data->derivative) {
    case derivative_order::POSITION:
      max = optimization_data->poly_opt_
                .template computeMaximumOfMagnitude<derivative_order::POSITION>(
                    nullptr);
      break;
    case derivative_order::VELOCITY:
      max = optimization_data->poly_opt_
                .template computeMaximumOfMagnitude<derivative_order::VELOCITY>(
                    nullptr);
      break;
    case derivative_order::ACCELERATION:
      max = optimization_data->poly_opt_.template computeMaximumOfMagnitude<
          derivative_order::ACCELERATION>(nullptr);
      break;
    case derivative_order::JERK:
      max = optimization_data->poly_opt_
                .template computeMaximumOfMagnitude<derivative_order::JERK>(
                    nullptr);
      break;
    case derivative_order::SNAP:
      max = optimization_data->poly_opt_
                .template computeMaximumOfMagnitude<derivative_order::SNAP>(
                    nullptr);
      break;
    default:
      LOG(WARNING) << "[Nonlinear inequality constraint evaluation]: no "
                      "implementation for derivative: "
                   << constraint_data->derivative;
      return 0;
  }

  optimization_data->optimization_info_.maxima[constraint_data->derivative] =
      max;

  return max.value - constraint_data->value;
}

template <int _N>
double
PolynomialOptimizationNonLinear<_N>::evaluateMaximumMagnitudeAsSoftConstraint(
    const std::vector<std::shared_ptr<ConstraintData> >& inequality_constraints,
    double weight, double maximum_cost) const {
  std::vector<double> dummy;
  double cost = 0;

  if (optimization_parameters_.print_debug_info)
    std::cout << "  soft_constraints: " << std::endl;

  for (std::shared_ptr<const ConstraintData> constraint :
       inequality_constraints_) {
    // need to call the c-style callback function here, thus the ugly cast to
    // void*.
    double abs_violation = evaluateMaximumMagnitudeConstraint(
        dummy, dummy, (void*)constraint.get());

    double relative_violation = abs_violation / constraint->value;
    const double current_cost =
        std::min(maximum_cost, exp(relative_violation * weight));
    cost += current_cost;
    if (optimization_parameters_.print_debug_info) {
      std::cout << "    derivative " << constraint->derivative
                << " abs violation: " << abs_violation
                << " : relative violation: " << relative_violation
                << " cost: " << current_cost << std::endl;
    }
  }
  return cost;
}

template <int _N>
void
PolynomialOptimizationNonLinear<_N>::setFreeEndpointDerivativeHardConstraints(
        const Vertex::Vector& vertices,
        std::vector<double>* lower_bounds, std::vector<double>* upper_bounds) {
  CHECK_NOTNULL(lower_bounds);
  CHECK_NOTNULL(upper_bounds);
  CHECK(lower_bounds->empty()) << "Lower bounds not empty!";
  CHECK(upper_bounds->empty()) << "Upper bounds not empty!";

  const size_t n_free_constraints = poly_opt_.getNumberFreeConstraints();
  const size_t dim = poly_opt_.getDimension();
  const int derivative_to_optimize = poly_opt_.getDerivativeToOptimize();

  LOG(INFO) << "USE HARD CONSTRAINTS FOR ENDPOINT DERIVATIVE BOUNDARIES";

  // Set all values to -inf/inf and reset only bounded opti param with values
  lower_bounds->resize(dim * n_free_constraints,
                       -std::numeric_limits<double>::infinity());
  upper_bounds->resize(dim * n_free_constraints,
                       std::numeric_limits<double>::infinity());

  // Add higher order derivative constraints (v_max and a_max)
  // Check at each vertex which of the derivatives is a free derivative.
  // If it is a free derivative check if we have a constraint in
  // inequality_constraints_ and set the constraint as hard constraint in
  // lower_bounds and upper_bounds
  for (const auto& constraint_data : inequality_constraints_) {
    unsigned int free_deriv_counter = 0;
    const int derivative_hc = constraint_data->derivative;
    const double value_hc = constraint_data->value;

    for (int v = 0; v < vertices.size(); ++v) {
      for (int deriv = 0; deriv <= derivative_to_optimize; ++deriv) {
        if (!vertices[v].hasConstraint(deriv)) {
          if (deriv == derivative_hc) {
            for (int k = 0; k < dim; ++k) {
              unsigned int start_idx = k*n_free_constraints;
              lower_bounds->at(start_idx+free_deriv_counter) =
                      -std::abs(value_hc);
              upper_bounds->at(start_idx+free_deriv_counter) =
                      std::abs(value_hc);
            }
          }
          free_deriv_counter++;
        }
      }
    }
  }
}

template <int _N>
double PolynomialOptimizationNonLinear<_N>::computeTotalTrajectoryTime(
    const std::vector<double>& segment_times) {
  double total_time = 0;
  for (double t : segment_times) total_time += t;
  return total_time;
}

}  // namespace mav_trajectory_generation

namespace nlopt {

inline std::string returnValueToString(int return_value) {
  switch (return_value) {
    case nlopt::SUCCESS:
      return std::string("SUCCESS");
    case nlopt::FAILURE:
      return std::string("FAILURE");
    case nlopt::INVALID_ARGS:
      return std::string("INVALID_ARGS");
    case nlopt::OUT_OF_MEMORY:
      return std::string("OUT_OF_MEMORY");
    case nlopt::ROUNDOFF_LIMITED:
      return std::string("ROUNDOFF_LIMITED");
    case nlopt::FORCED_STOP:
      return std::string("FORCED_STOP");
    case nlopt::STOPVAL_REACHED:
      return std::string("STOPVAL_REACHED");
    case nlopt::FTOL_REACHED:
      return std::string("FTOL_REACHED");
    case nlopt::XTOL_REACHED:
      return std::string("XTOL_REACHED");
    case nlopt::MAXEVAL_REACHED:
      return std::string("MAXEVAL_REACHED");
    case nlopt::MAXTIME_REACHED:
      return std::string("MAXTIME_REACHED");
    default:
      return std::string("ERROR CODE UNKNOWN");
  }
}
}  // namespace nlopt

#endif  // MAV_TRAJECTORY_GENERATION_IMPL_POLYNOMIAL_OPTIMIZATION_NONLINEAR_IMPL_H_<|MERGE_RESOLUTION|>--- conflicted
+++ resolved
@@ -513,13 +513,8 @@
 
   // Set segment time constraints
   for (int l = 0; l < n_segments; ++l) {
-<<<<<<< HEAD
-    lower_bounds.push_back(0.1);
-    upper_bounds.push_back(HUGE_VAL);
-=======
     lower_bounds.push_back(kOptimizationTimeLowerBound);
     upper_bounds.push_back(std::numeric_limits<double>::infinity());
->>>>>>> 706fadff
   }
   // Append free endpoint derivative constraints
   lower_bounds.insert(std::end(lower_bounds), std::begin(lower_bounds_free),
