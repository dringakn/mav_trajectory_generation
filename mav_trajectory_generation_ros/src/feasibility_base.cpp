/*
 * Copyright (c) 2016, Markus Achtelik, ASL, ETH Zurich, Switzerland
 * Copyright (c) 2016, Michael Burri, ASL, ETH Zurich, Switzerland
 * Copyright (c) 2016, Helen Oleynikova, ASL, ETH Zurich, Switzerland
 * Copyright (c) 2016, Rik Bähnemann, ASL, ETH Zurich, Switzerland
 * Copyright (c) 2016, Marija Popovic, ASL, ETH Zurich, Switzerland
 *
 * Licensed under the Apache License, Version 2.0 (the "License");
 * you may not use this file except in compliance with the License.
 * You may obtain a copy of the License at
 *
 * http://www.apache.org/licenses/LICENSE-2.0
 *
 * Unless required by applicable law or agreed to in writing, software
 * distributed under the License is distributed on an "AS IS" BASIS,
 * WITHOUT WARRANTIES OR CONDITIONS OF ANY KIND, either express or implied.
 * See the License for the specific language governing permissions and
 * limitations under the License.
 */

#include "mav_trajectory_generation_ros/feasibility_base.h"

#include <cmath>
#include <limits>

#include <Eigen/Geometry>

#include <mav_msgs/default_values.h>

namespace mav_trajectory_generation {

std::string getInputFeasibilityResultName(InputFeasibilityResult fr) {
  switch (fr) {
    case InputFeasibilityResult::kInputFeasible:
      return "Feasible";
    case InputFeasibilityResult::kInputIndeterminable:
      return "Indeterminable";
    case InputFeasibilityResult::kInputInfeasibleThrustHigh:
      return "InfeasibleThrustHigh";
    case InputFeasibilityResult::kInputInfeasibleThrustLow:
      return "InfeasibleThrustLow";
    case InputFeasibilityResult::kInputInfeasibleVelocity:
      return "InfeasibleVelocity";
    case InputFeasibilityResult::kInputInfeasibleRollPitchRates:
      return "InfeasibleRollPitchRates";
    case InputFeasibilityResult::kInputInfeasibleYawRates:
      return "InfeasibleYawRates";
    case InputFeasibilityResult::kInputInfeasibleYawAcc:
      return "InfeasibleYawAcc";
  }
  return "Unknown!";
}

<<<<<<< HEAD
=======
InputConstraints::InputConstraints()
    : f_min_(0.0),
      f_max_(std::numeric_limits<double>::max()),
      v_max_(std::numeric_limits<double>::max()),
      omega_xy_max_(std::numeric_limits<double>::max()),
      omega_z_max_(std::numeric_limits<double>::max()),
      omega_z_dot_max_(std::numeric_limits<double>::max()) {}

InputConstraints::InputConstraints(double f_min, double f_max, double v_max,
                                   double omega_xy_max, double omega_z_max,
                                   double omega_z_dot_max) {
  setFMin(f_min);
  setFMax(f_max);
  setVMax(v_max);
  setOmegaXYMax(omega_xy_max);
  setOmegaZMax(omega_z_max);
  setOmegaZDotMax(omega_z_dot_max);
}

void InputConstraints::setFMin(double f_min) {
  f_min = std::abs(f_min);
  f_max_ = f_min > f_max_ ? f_min : f_max_;
  f_min_ = f_min;
}

void InputConstraints::setFMax(double f_max) {
  f_max = std::abs(f_max);
  f_min_ = f_max < f_min_ ? f_max : f_min_;
  f_max_ = f_max;
}

void InputConstraints::setVMax(double v_max) { v_max_ = std::abs(v_max); }
void InputConstraints::setOmegaXYMax(double omega_xy_max) {
  omega_xy_max_ = std::abs(omega_xy_max);
}
void InputConstraints::setOmegaZMax(double omega_z_max) {
  omega_z_max_ = std::abs(omega_z_max);
}
void InputConstraints::setOmegaZDotMax(double omega_z_dot_max) {
  omega_z_dot_max_ = std::abs(omega_z_dot_max);
}
void InputConstraints::setDefaultValues() {
  setFMin(0.5 * mav_msgs::kGravity);
  setFMax(1.5 * mav_msgs::kGravity);
  setVMax(3.0);
  setOmegaXYMax(M_PI / 2.0);
  setOmegaZMax(M_PI / 2.0);
  setOmegaZDotMax(2.0 * M_PI);
}

>>>>>>> 2ad2ff03
HalfPlane::HalfPlane(const Eigen::Vector3d& point,
                     const Eigen::Vector3d& normal)
    : point(point), normal(normal) {
  CHECK_GT(normal.norm(), 0.0) << "Invalid normal.";
  this->normal.normalize();
}

HalfPlane::HalfPlane(const Eigen::Vector3d& a, const Eigen::Vector3d& b,
                     const Eigen::Vector3d& c) {
  CHECK_NE(a, b);
  CHECK_NE(a, c);
  point = a;
  normal = (b - a).cross(c - a).normalized();
}

HalfPlane::Vector HalfPlane::createBoundingBox(
    const Eigen::Vector3d& point, const Eigen::Vector3d& bounding_box_size) {
  HalfPlane::Vector bounding_box;
  bounding_box.reserve(6);
  
  Eigen::Vector3d bbx_min = point - bounding_box_size / 2.0;
  Eigen::Vector3d bbx_max = point + bounding_box_size / 2.0;

  for (size_t axis = 0; axis < 3; axis++) {
    Eigen::Vector3d normal_min(Eigen::Vector3d::Zero());
    Eigen::Vector3d normal_max(Eigen::Vector3d::Zero());
    normal_min(axis) = 1.0;
    normal_max(axis) = -1.0;
    bounding_box.emplace_back(bbx_min, normal_min);
    bounding_box.emplace_back(bbx_max, normal_max);
  }
  return bounding_box;
}

FeasibilityBase::FeasibilityBase()
    : gravity_((Eigen::Vector3d() << 0.0, 0.0, mav_msgs::kGravity).finished()) {
}

FeasibilityBase::FeasibilityBase(const InputConstraints& input_constraints)
    : input_constraints_(input_constraints),
      gravity_((Eigen::Vector3d() << 0.0, 0.0, mav_msgs::kGravity).finished()) {
}

InputFeasibilityResult FeasibilityBase::checkInputFeasibility(
    const Trajectory& trajectory) {
  InputFeasibilityResult result = InputFeasibilityResult::kInputIndeterminable;
  for (const Segment segment : trajectory.segments()) {
    result = checkInputFeasibility(segment);
    if (result != InputFeasibilityResult::kInputFeasible) {
      return result;
    }
  }
  return result;
}

bool FeasibilityBase::checkHalfPlaneFeasibility(
    const Trajectory& trajectory) const {
  for (const Segment segment : trajectory.segments()) {
    if (!checkHalfPlaneFeasibility(segment)) {
      return false;
    }
  }
  return true;
}

bool FeasibilityBase::checkHalfPlaneFeasibility(const Segment& segment) const {
  // Check user input.
  if (!(segment.D() == 3 || segment.D() == 4)) {
    LOG(WARNING) << "Feasibility check only implemented for segment dimensions "
                    "3 and 4. Got dimension "
                 << segment.D() << ".";
    return false;
  }

  for (const HalfPlane& half_plane : half_plane_constraints_) {
    // Project the segment position polynomial onto the half plane direction.
    // This polynomial represents the distance of the segment from the origin in
    // half plane direction.
    Polynomial projection(segment.N());
    for (size_t dim = 0; dim < 3; dim++) {
      projection += segment[dim] * half_plane.normal(dim);
    }
    // Find critical times.
    // These are the points in the projected polynomial with zero velocity. The
    // MAV changes directions towards the boundary normal.
    std::vector<double> extrema_candidates;
    projection.computeMinMaxCandidates(0.0, segment.getTime(),
                                       derivative_order::POSITION,
                                       &extrema_candidates);
    // Evaluate position at these critical points.
    for (double t : extrema_candidates) {
      if ((segment.evaluate(t) - half_plane.point).dot(half_plane.normal) <=
          0.0) {
        // The vector connecting the critical position and the point on the half
        // plane face different / perpendicular direction.
        return false;
      }
    }
  }
  return true;
}

}  // namespace mav_trajectory_generation<|MERGE_RESOLUTION|>--- conflicted
+++ resolved
@@ -51,59 +51,6 @@
   return "Unknown!";
 }
 
-<<<<<<< HEAD
-=======
-InputConstraints::InputConstraints()
-    : f_min_(0.0),
-      f_max_(std::numeric_limits<double>::max()),
-      v_max_(std::numeric_limits<double>::max()),
-      omega_xy_max_(std::numeric_limits<double>::max()),
-      omega_z_max_(std::numeric_limits<double>::max()),
-      omega_z_dot_max_(std::numeric_limits<double>::max()) {}
-
-InputConstraints::InputConstraints(double f_min, double f_max, double v_max,
-                                   double omega_xy_max, double omega_z_max,
-                                   double omega_z_dot_max) {
-  setFMin(f_min);
-  setFMax(f_max);
-  setVMax(v_max);
-  setOmegaXYMax(omega_xy_max);
-  setOmegaZMax(omega_z_max);
-  setOmegaZDotMax(omega_z_dot_max);
-}
-
-void InputConstraints::setFMin(double f_min) {
-  f_min = std::abs(f_min);
-  f_max_ = f_min > f_max_ ? f_min : f_max_;
-  f_min_ = f_min;
-}
-
-void InputConstraints::setFMax(double f_max) {
-  f_max = std::abs(f_max);
-  f_min_ = f_max < f_min_ ? f_max : f_min_;
-  f_max_ = f_max;
-}
-
-void InputConstraints::setVMax(double v_max) { v_max_ = std::abs(v_max); }
-void InputConstraints::setOmegaXYMax(double omega_xy_max) {
-  omega_xy_max_ = std::abs(omega_xy_max);
-}
-void InputConstraints::setOmegaZMax(double omega_z_max) {
-  omega_z_max_ = std::abs(omega_z_max);
-}
-void InputConstraints::setOmegaZDotMax(double omega_z_dot_max) {
-  omega_z_dot_max_ = std::abs(omega_z_dot_max);
-}
-void InputConstraints::setDefaultValues() {
-  setFMin(0.5 * mav_msgs::kGravity);
-  setFMax(1.5 * mav_msgs::kGravity);
-  setVMax(3.0);
-  setOmegaXYMax(M_PI / 2.0);
-  setOmegaZMax(M_PI / 2.0);
-  setOmegaZDotMax(2.0 * M_PI);
-}
-
->>>>>>> 2ad2ff03
 HalfPlane::HalfPlane(const Eigen::Vector3d& point,
                      const Eigen::Vector3d& normal)
     : point(point), normal(normal) {
